--- conflicted
+++ resolved
@@ -29,7 +29,7 @@
 )
 
 const (
-	Timeout = "5s"
+	Timeout = 10 * time.Second
 	PollingInterval = "100ms"
 )
 
@@ -167,11 +167,7 @@
 				}
 				Eventually(func() (*v1.Secret, error) {
 					return c.Secrets(ns).Get(secretName, metav1.GetOptions{})
-<<<<<<< HEAD
 				}, Timeout, PollingInterval).Should(WithTransform(getData, Equal(expected)))
-=======
-				}, 5 * time.Second).Should(WithTransform(getData, Equal(expected)))
->>>>>>> 9e55f416
 			})
 		})
 
@@ -395,7 +391,7 @@
 				}
 				Eventually(func() (*v1.Secret, error) {
 					return c.Secrets(ns2).Get(secretName, metav1.GetOptions{})
-				}).Should(WithTransform(getData, Equal(expected)))
+				}, Timeout, PollingInterval).Should(WithTransform(getData, Equal(expected)))
 			})
 		})
 
@@ -421,7 +417,7 @@
 				}
 				Eventually(func() (*v1.Secret, error) {
 					return c.Secrets(ns).Get(secretName2, metav1.GetOptions{})
-				}).Should(WithTransform(getData, Equal(expected)))
+				}, Timeout, PollingInterval).Should(WithTransform(getData, Equal(expected)))
 			})
 		})
 
