--- conflicted
+++ resolved
@@ -179,14 +179,6 @@
 
 To restore from a backup after some disaster, just put that secret back before starting the controller - or if the controller was already started, replace the newly-created secret and restart the controller:
 
-<<<<<<< HEAD
-`kubectl replace secret -n kube-system sealed-secrets-key master.key`
-`kubectl delete pod -n kube-system -l name=sealed-secrets-controller`
-
-## Helm Charts
-
-Sealed secret controller's helm chart can be found on this [link](https://github.com/helm/charts/tree/master/stable/sealed-secrets)
-=======
 ```
 $ kubectl replace -f master.key
 $ kubectl delete pod -n kube-system -l name=sealed-secrets-controller
@@ -195,4 +187,6 @@
 - What flags are available for kubeseal?
 
 You can check the flags available using `kubeseal --help`.
->>>>>>> 691ebe7e
+
+## Helm Chart
+Sealed Secrets helm chart can be found on this [link](https://github.com/helm/charts/tree/master/stable/sealed-secrets)