--- conflicted
+++ resolved
@@ -191,9 +191,14 @@
 
 To restore from a backup after some disaster, just put that secret back before starting the controller - or if the controller was already started, replace the newly-created secret and restart the controller:
 
-<<<<<<< HEAD
-`kubectl replace secret -n kube-system sealed-secrets-key master.key`
-`kubectl delete pod -n kube-system -l name=sealed-secrets-controller`
+```
+$ kubectl replace -f master.key
+$ kubectl delete pod -n kube-system -l name=sealed-secrets-controller
+```
+
+- What flags are available for kubeseal?
+
+You can check the flags available using `kubeseal --help`.
 
 
 # Jenkins kubernetes credential provider support
@@ -216,14 +221,4 @@
 stringData:
   username: myUsername
   password: 'Pa$$word'
-````
-=======
-```
-$ kubectl replace -f master.key
-$ kubectl delete pod -n kube-system -l name=sealed-secrets-controller
-```
-
-- What flags are available for kubeseal?
-
-You can check the flags available using `kubeseal --help`.
->>>>>>> 428ee320
+````