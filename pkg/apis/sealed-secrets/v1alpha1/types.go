--- conflicted
+++ resolved
@@ -18,17 +18,16 @@
 	// setting the secret to be available cluster wide.
 	SealedSecretClusterWideAnnotation = annoNs + "cluster-wide"
 
-<<<<<<< HEAD
+	// SealedSecretNamespaceWideAnnotation is the name for the annotation for
+	// setting the secret to be available namespace wide.
+	SealedSecretNamespaceWideAnnotation = annoNs + "namespace-wide"
+
 	// jenkinsKubernetesCredentialProvider is the name for the annotation and label for
 	// setting the secret with jenkins annotation and label for kubernetes credentials provider in
 	// order to be able to scan credentials and dynamically add those to jenkins
 	JenkinsKubernetesCredentialProviderAnnotation = "jenkins.io/credentials-description"
 	JenkinsKubernetesCredentialProviderLabel      = "jenkins.io/credentials-type"
-=======
-	// SealedSecretNamespaceWideAnnotation is the name for the annotation for
-	// setting the secret to be available namespace wide.
-	SealedSecretNamespaceWideAnnotation = annoNs + "namespace-wide"
->>>>>>> 428ee320
+
 )
 
 // SealedSecretSpec is the specification of a SealedSecret
