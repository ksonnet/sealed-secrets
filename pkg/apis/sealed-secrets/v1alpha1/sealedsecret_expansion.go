package v1alpha1

import (
	"crypto/rand"
	"crypto/rsa"
	"fmt"

	"k8s.io/api/core/v1"
	metav1 "k8s.io/apimachinery/pkg/apis/meta/v1"
	"k8s.io/apimachinery/pkg/runtime"
	runtimeserializer "k8s.io/apimachinery/pkg/runtime/serializer"

	"github.com/bitnami-labs/sealed-secrets/pkg/crypto"
)

// Returns labels followed by clusterWide followed by namespaceWide.
func labelFor(o metav1.Object) ([]byte, bool, bool) {
	clusterWide := o.GetAnnotations()[SealedSecretClusterWideAnnotation]
	if clusterWide == "true" {
		return []byte(""), true, false
	}
	namespaceWide := o.GetAnnotations()[SealedSecretNamespaceWideAnnotation]
	if namespaceWide == "true" {
        return []byte(o.GetNamespace()), false, true
	}
	return []byte(fmt.Sprintf("%s/%s", o.GetNamespace(), o.GetName())), false, false
}

// check if jenkins annotation exists
func jenkinsKubernetesCredentialProviderAnnotationExist(o metav1.Object) (string, bool) {
	if val, ok := o.GetAnnotations()[JenkinsKubernetesCredentialProviderAnnotation]; ok {
		return val, ok
	}
	return "", false
}

// check if jenkins label exists
func jenkinsKubernetesCredentialProviderLabelExist(o metav1.Object) (string, bool) {
	if val, ok := o.GetLabels()[JenkinsKubernetesCredentialProviderLabel]; ok {
		return val, ok
	}
	return "", false
}

// NewSealedSecretV1 creates a new SealedSecret object wrapping the
// provided secret. This encrypts all the secrets into a single encrypted
// blob and stores it in the `Data` attribute. Keeping this for backward
// compatibility.
func NewSealedSecretV1(codecs runtimeserializer.CodecFactory, pubKey *rsa.PublicKey, secret *v1.Secret) (*SealedSecret, error) {
	info, ok := runtime.SerializerInfoForMediaType(codecs.SupportedMediaTypes(), runtime.ContentTypeJSON)
	if !ok {
		return nil, fmt.Errorf("binary can't serialize JSON")
	}

	if secret.GetNamespace() == "" {
		return nil, fmt.Errorf("Secret must declare a namespace")
	}

	codec := codecs.EncoderForVersion(info.Serializer, v1.SchemeGroupVersion)
	plaintext, err := runtime.Encode(codec, secret)
	if err != nil {
		return nil, err
	}

	// RSA-OAEP will fail to decrypt unless the same label is used
	// during decryption.
	label, clusterWide, namespaceWide := labelFor(secret)

	ciphertext, err := crypto.HybridEncrypt(rand.Reader, pubKey, plaintext, label)
	if err != nil {
		return nil, err
	}

	s := &SealedSecret{
		ObjectMeta: metav1.ObjectMeta{
			Name:      secret.GetName(),
			Namespace: secret.GetNamespace(),
		},
		Spec: SealedSecretSpec{
			Data: ciphertext,
		},
	}

	if clusterWide {
		s.Annotations = map[string]string{SealedSecretClusterWideAnnotation: "true"}
	}
<<<<<<< HEAD

=======
	if namespaceWide {
		s.Annotations = map[string]string{SealedSecretNamespaceWideAnnotation: "true"}
	}
>>>>>>> 428ee320
	return s, nil
}

// NewSealedSecret creates a new SealedSecret object wrapping the
// provided secret. This encrypts only the values of each secrets
// individually, so secrets can be updated one by one.
func NewSealedSecret(codecs runtimeserializer.CodecFactory, pubKey *rsa.PublicKey, secret *v1.Secret) (*SealedSecret, error) {
	if secret.GetNamespace() == "" {
		return nil, fmt.Errorf("Secret must declare a namespace")
	}

	s := &SealedSecret{
		ObjectMeta: metav1.ObjectMeta{
			Name:      secret.GetName(),
			Namespace: secret.GetNamespace(),
		},
		Spec: SealedSecretSpec{
			EncryptedData: map[string][]byte{},
		},
		Type: secret.Type,
	}

	// RSA-OAEP will fail to decrypt unless the same label is used
	// during decryption.
	label, clusterWide, namespaceWide := labelFor(secret)

	jenkinsAnnotationKey, jenkinsAnnotationExists := jenkinsKubernetesCredentialProviderAnnotationExist(secret)
	jenkinsLabelKey, jenkinsLabelExists := jenkinsKubernetesCredentialProviderLabelExist(secret)
	for key, value := range secret.Data {
		ciphertext, err := crypto.HybridEncrypt(rand.Reader, pubKey, value, label)
		if err != nil {
			return nil, err
		}
		s.Spec.EncryptedData[key] = ciphertext
	}

	if clusterWide {
		s.Annotations = map[string]string{SealedSecretClusterWideAnnotation: "true"}
	}
<<<<<<< HEAD

	if jenkinsAnnotationExists {
		// add jenkins kubernetes-credential-provider annotation
		if len(s.Annotations) == 0 {
			s.Annotations = map[string]string{JenkinsKubernetesCredentialProviderAnnotation: jenkinsAnnotationKey}
		} else {
			s.Annotations[JenkinsKubernetesCredentialProviderAnnotation] = jenkinsAnnotationKey
		}

	}

	if jenkinsLabelExists {
		// add jenkins kubernetes-credential-provider label
		s.Labels = map[string]string{JenkinsKubernetesCredentialProviderLabel: jenkinsLabelKey}
	}

=======
	if namespaceWide {
		s.Annotations = map[string]string{SealedSecretNamespaceWideAnnotation: "true"}
	}
>>>>>>> 428ee320
	return s, nil
}

// Unseal decrypts and returns the embedded v1.Secret.
func (s *SealedSecret) Unseal(codecs runtimeserializer.CodecFactory, privKey *rsa.PrivateKey) (*v1.Secret, error) {
	boolTrue := true
	smeta := s.GetObjectMeta()

	// This will fail to decrypt unless the same label was used
	// during encryption.  This check ensures that we can't be
	// tricked into decrypting a sealed secret into an unexpected
	// namespace/name.
	label, _, _ := labelFor(smeta)

	var secret v1.Secret
	if len(s.Spec.EncryptedData) > 0 {
		secret.Data = map[string][]byte{}
		for key, value := range s.Spec.EncryptedData {
			plaintext, err := crypto.HybridDecrypt(rand.Reader, privKey, value, label)
			if err != nil {
				return nil, err
			}
			secret.Data[key] = plaintext
		}
		secret.Type = s.Type
	} else { // Support decrypting old secrets for backward compatibility
		plaintext, err := crypto.HybridDecrypt(rand.Reader, privKey, s.Spec.Data, label)
		if err != nil {
			return nil, err
		}

		dec := codecs.UniversalDecoder(secret.GroupVersionKind().GroupVersion())
		if err = runtime.DecodeInto(dec, plaintext, &secret); err != nil {
			return nil, err
		}
	}

	// Ensure these are set to what we expect
	secret.SetNamespace(smeta.GetNamespace())
	secret.SetName(smeta.GetName())
	if _, ok := s.GetAnnotations()[JenkinsKubernetesCredentialProviderAnnotation]; ok {
		secret.SetAnnotations(map[string]string{JenkinsKubernetesCredentialProviderAnnotation: smeta.GetAnnotations()[JenkinsKubernetesCredentialProviderAnnotation]})
	}
	if _, ok := s.GetLabels()[JenkinsKubernetesCredentialProviderLabel]; ok {
		secret.SetLabels(map[string]string{JenkinsKubernetesCredentialProviderLabel: smeta.GetLabels()[JenkinsKubernetesCredentialProviderLabel]})
	}

	// This is sometimes empty?  Fine - we know what the answer is
	// going to be anyway.
	//gvk := s.GetObjectKind().GroupVersionKind()
	gvk := SchemeGroupVersion.WithKind("SealedSecret")

	// Refer back to owning SealedSecret
	ownerRefs := []metav1.OwnerReference{
		{
			APIVersion: gvk.GroupVersion().String(),
			Kind:       gvk.Kind,
			Name:       smeta.GetName(),
			UID:        smeta.GetUID(),
			Controller: &boolTrue,
		},
	}
	secret.SetOwnerReferences(ownerRefs)

	return &secret, nil
}<|MERGE_RESOLUTION|>--- conflicted
+++ resolved
@@ -84,13 +84,9 @@
 	if clusterWide {
 		s.Annotations = map[string]string{SealedSecretClusterWideAnnotation: "true"}
 	}
-<<<<<<< HEAD
-
-=======
 	if namespaceWide {
 		s.Annotations = map[string]string{SealedSecretNamespaceWideAnnotation: "true"}
 	}
->>>>>>> 428ee320
 	return s, nil
 }
 
@@ -130,7 +126,9 @@
 	if clusterWide {
 		s.Annotations = map[string]string{SealedSecretClusterWideAnnotation: "true"}
 	}
-<<<<<<< HEAD
+	if namespaceWide {
+		s.Annotations = map[string]string{SealedSecretNamespaceWideAnnotation: "true"}
+	}
 
 	if jenkinsAnnotationExists {
 		// add jenkins kubernetes-credential-provider annotation
@@ -146,12 +144,6 @@
 		// add jenkins kubernetes-credential-provider label
 		s.Labels = map[string]string{JenkinsKubernetesCredentialProviderLabel: jenkinsLabelKey}
 	}
-
-=======
-	if namespaceWide {
-		s.Annotations = map[string]string{SealedSecretNamespaceWideAnnotation: "true"}
-	}
->>>>>>> 428ee320
 	return s, nil
 }
 
