package v1alpha1

import (
	"crypto/rand"
	"crypto/rsa"
	"errors"
	"fmt"

	v1 "k8s.io/api/core/v1"
	metav1 "k8s.io/apimachinery/pkg/apis/meta/v1"
	"k8s.io/apimachinery/pkg/runtime"
	runtimeserializer "k8s.io/apimachinery/pkg/runtime/serializer"

	"github.com/bitnami-labs/sealed-secrets/pkg/crypto"
)

<<<<<<< HEAD
// SealedSecretExpansion has methods to work with SealedSecrets resources.
type SealedSecretExpansion interface {
	Unseal(codecs runtimeserializer.CodecFactory, privKey *rsa.PrivateKey) (*v1.Secret, error)
}

func labelFor(o metav1.Object) ([]byte, bool) {
	label := o.GetAnnotations()[SealedSecretClusterWideAnnotation]
	if label == "true" {
		return []byte(""), true
=======
// Returns labels followed by clusterWide followed by namespaceWide.
func labelFor(o metav1.Object) ([]byte, bool, bool) {
	clusterWide := o.GetAnnotations()[SealedSecretClusterWideAnnotation]
	if clusterWide == "true" {
		return []byte(""), true, false
>>>>>>> 9e55f416
	}
	namespaceWide := o.GetAnnotations()[SealedSecretNamespaceWideAnnotation]
	if namespaceWide == "true" {
        return []byte(o.GetNamespace()), false, true
	}
	return []byte(fmt.Sprintf("%s/%s", o.GetNamespace(), o.GetName())), false, false
}

// NewSealedSecretV1 creates a new SealedSecret object wrapping the
// provided secret. This encrypts all the secrets into a single encrypted
// blob and stores it in the `Data` attribute. Keeping this for backward
// compatibility.
func NewSealedSecretV1(codecs runtimeserializer.CodecFactory, pubKey *rsa.PublicKey, secret *v1.Secret) (*SealedSecret, error) {
	info, ok := runtime.SerializerInfoForMediaType(codecs.SupportedMediaTypes(), runtime.ContentTypeJSON)
	if !ok {
		return nil, fmt.Errorf("binary can't serialize JSON")
	}

	if secret.GetNamespace() == "" {
		return nil, fmt.Errorf("Secret must declare a namespace")
	}

	codec := codecs.EncoderForVersion(info.Serializer, v1.SchemeGroupVersion)
	plaintext, err := runtime.Encode(codec, secret)
	if err != nil {
		return nil, err
	}

	// RSA-OAEP will fail to decrypt unless the same label is used
	// during decryption.
	label, clusterWide, namespaceWide := labelFor(secret)

	ciphertext, err := crypto.HybridEncrypt(rand.Reader, pubKey, plaintext, label)
	if err != nil {
		return nil, err
	}

	s := &SealedSecret{
		ObjectMeta: metav1.ObjectMeta{
			Name:      secret.GetName(),
			Namespace: secret.GetNamespace(),
		},
		Spec: SealedSecretSpec{
			Data: ciphertext,
		},
	}

	if clusterWide {
		s.Annotations = map[string]string{SealedSecretClusterWideAnnotation: "true"}
	}
	if namespaceWide {
		s.Annotations = map[string]string{SealedSecretNamespaceWideAnnotation: "true"}
	}
	return s, nil
}

// NewSealedSecret creates a new SealedSecret object wrapping the
// provided secret. This encrypts only the values of each secrets
// individually, so secrets can be updated one by one.
func NewSealedSecret(codecs runtimeserializer.CodecFactory, pubKey *rsa.PublicKey, secret *v1.Secret) (*SealedSecret, error) {
	if secret.GetNamespace() == "" {
		return nil, fmt.Errorf("Secret must declare a namespace")
	}

	s := &SealedSecret{
		ObjectMeta: metav1.ObjectMeta{
			Name:      secret.GetName(),
			Namespace: secret.GetNamespace(),
		},
		Spec: SealedSecretSpec{
			Template: SecretTemplateSpec{
				// ObjectMeta copied below
				Type: secret.Type,
			},
			EncryptedData: map[string][]byte{},
		},
	}
	secret.ObjectMeta.DeepCopyInto(&s.Spec.Template.ObjectMeta)

	// RSA-OAEP will fail to decrypt unless the same label is used
	// during decryption.
	label, clusterWide, namespaceWide := labelFor(secret)

	for key, value := range secret.Data {
		ciphertext, err := crypto.HybridEncrypt(rand.Reader, pubKey, value, label)
		if err != nil {
			return nil, err
		}
		s.Spec.EncryptedData[key] = ciphertext
	}

	if clusterWide {
		if s.Annotations == nil {
			s.Annotations = map[string]string{}
		}
		s.Annotations[SealedSecretClusterWideAnnotation] = "true"
	}
	if namespaceWide {
		s.Annotations = map[string]string{SealedSecretNamespaceWideAnnotation: "true"}
	}
	return s, nil
}

// Unseal decrypts and returns the embedded v1.Secret.
func (s *SealedSecret) Unseal(codecs runtimeserializer.CodecFactory, privKey *rsa.PrivateKey) (*v1.Secret, error) {
	boolTrue := true
	smeta := s.GetObjectMeta()

	// This will fail to decrypt unless the same label was used
	// during encryption.  This check ensures that we can't be
	// tricked into decrypting a sealed secret into an unexpected
	// namespace/name.
<<<<<<< HEAD
	label, clusterWide := labelFor(smeta)

	if !clusterWide && s.Spec.Template.Name != "" && s.Spec.Template.Name != smeta.GetName() {
		return nil, errors.New("spec.template.name must match metadata.name")
	}

	if !clusterWide && s.Spec.Template.Namespace != "" && s.Spec.Template.Namespace != smeta.GetNamespace() {
		return nil, errors.New("spec.template.namespace must match metadata.namespace")
	}
=======
	label, _, _ := labelFor(smeta)
>>>>>>> 9e55f416

	var secret v1.Secret
	if len(s.Spec.EncryptedData) > 0 {
		s.Spec.Template.ObjectMeta.DeepCopyInto(&secret.ObjectMeta)
		secret.Type = s.Spec.Template.Type

		secret.Data = map[string][]byte{}
		for key, value := range s.Spec.EncryptedData {
			plaintext, err := crypto.HybridDecrypt(rand.Reader, privKey, value, label)
			if err != nil {
				return nil, err
			}
			secret.Data[key] = plaintext
		}

	} else { // Support decrypting old secrets for backward compatibility
		plaintext, err := crypto.HybridDecrypt(rand.Reader, privKey, s.Spec.Data, label)
		if err != nil {
			return nil, err
		}

		dec := codecs.UniversalDecoder(secret.GroupVersionKind().GroupVersion())
		if err = runtime.DecodeInto(dec, plaintext, &secret); err != nil {
			return nil, err
		}
	}

	// Ensure these are set to what we expect
	secret.SetNamespace(smeta.GetNamespace())
	secret.SetName(smeta.GetName())

	// This is sometimes empty?  Fine - we know what the answer is
	// going to be anyway.
	//gvk := s.GetObjectKind().GroupVersionKind()
	gvk := SchemeGroupVersion.WithKind("SealedSecret")

	// Refer back to owning SealedSecret
	ownerRefs := []metav1.OwnerReference{
		{
			APIVersion: gvk.GroupVersion().String(),
			Kind:       gvk.Kind,
			Name:       smeta.GetName(),
			UID:        smeta.GetUID(),
			Controller: &boolTrue,
		},
	}
	secret.SetOwnerReferences(ownerRefs)

	return &secret, nil
}<|MERGE_RESOLUTION|>--- conflicted
+++ resolved
@@ -14,27 +14,20 @@
 	"github.com/bitnami-labs/sealed-secrets/pkg/crypto"
 )
 
-<<<<<<< HEAD
 // SealedSecretExpansion has methods to work with SealedSecrets resources.
 type SealedSecretExpansion interface {
 	Unseal(codecs runtimeserializer.CodecFactory, privKey *rsa.PrivateKey) (*v1.Secret, error)
 }
 
-func labelFor(o metav1.Object) ([]byte, bool) {
-	label := o.GetAnnotations()[SealedSecretClusterWideAnnotation]
-	if label == "true" {
-		return []byte(""), true
-=======
 // Returns labels followed by clusterWide followed by namespaceWide.
 func labelFor(o metav1.Object) ([]byte, bool, bool) {
 	clusterWide := o.GetAnnotations()[SealedSecretClusterWideAnnotation]
 	if clusterWide == "true" {
 		return []byte(""), true, false
->>>>>>> 9e55f416
 	}
 	namespaceWide := o.GetAnnotations()[SealedSecretNamespaceWideAnnotation]
 	if namespaceWide == "true" {
-        return []byte(o.GetNamespace()), false, true
+		return []byte(o.GetNamespace()), false, true
 	}
 	return []byte(fmt.Sprintf("%s/%s", o.GetNamespace(), o.GetName())), false, false
 }
@@ -129,7 +122,10 @@
 		s.Annotations[SealedSecretClusterWideAnnotation] = "true"
 	}
 	if namespaceWide {
-		s.Annotations = map[string]string{SealedSecretNamespaceWideAnnotation: "true"}
+		if s.Annotations == nil {
+			s.Annotations = map[string]string{}
+		}
+		s.Annotations[SealedSecretNamespaceWideAnnotation] = "true"
 	}
 	return s, nil
 }
@@ -143,19 +139,15 @@
 	// during encryption.  This check ensures that we can't be
 	// tricked into decrypting a sealed secret into an unexpected
 	// namespace/name.
-<<<<<<< HEAD
-	label, clusterWide := labelFor(smeta)
-
-	if !clusterWide && s.Spec.Template.Name != "" && s.Spec.Template.Name != smeta.GetName() {
+	label, clusterWide, namespaceWide := labelFor(smeta)
+
+	if !(clusterWide || namespaceWide) && s.Spec.Template.Name != "" && s.Spec.Template.Name != smeta.GetName() {
 		return nil, errors.New("spec.template.name must match metadata.name")
 	}
 
 	if !clusterWide && s.Spec.Template.Namespace != "" && s.Spec.Template.Namespace != smeta.GetNamespace() {
 		return nil, errors.New("spec.template.namespace must match metadata.namespace")
 	}
-=======
-	label, _, _ := labelFor(smeta)
->>>>>>> 9e55f416
 
 	var secret v1.Secret
 	if len(s.Spec.EncryptedData) > 0 {
